--- conflicted
+++ resolved
@@ -368,12 +368,8 @@
 
   async checkEnvironmentFiles() {
     const envFiles = ['.env', '.env.local', '.env.development'];
-<<<<<<< HEAD
   const envDir = join(projectRoot, '.env');
-=======
-    const envDir = join(projectRoot, '.env');
-    
->>>>>>> 49b78301
+
     // Check both root and .env directory for environment files
     const foundEnvFiles = envFiles.filter(file => {
       const rootPath = join(projectRoot, file);
