name: SonarCloud Code Analysis

on:
  push:
    branches: [main]
  pull_request:
    branches: [main]

permissions:
  contents: read
  pull-requests: read

env:
  NODE_VERSION: '22'
  SONAR_PROJECT_KEY: and3rn3t_weather_ci
  SONAR_ORG: and3rn3t
  SONAR_TOKEN: ${{ secrets.SONAR_TOKEN }}

jobs:
  sonarcloud:
    name: SonarCloud Code Analysis
    runs-on: ubuntu-latest
    timeout-minutes: 10
    concurrency:
      group: sonarcloud-${{ github.ref }}
      cancel-in-progress: true

    steps:
      - name: 🔑 Check SONAR_TOKEN presence
        id: token
        run: |
          if [ -z "${{ secrets.SONAR_TOKEN }}" ]; then
            echo "present=false" >> "$GITHUB_OUTPUT"
            echo "::notice::SONAR_TOKEN not set; skipping SonarCloud analysis."
          else
            echo "present=true" >> "$GITHUB_OUTPUT"
          fi

      - name: 🚚 Checkout
        uses: actions/checkout@v4
        with:
          fetch-depth: 0 # full history for better PR analysis

      - name: ⚙️ Setup Node.js
        uses: actions/setup-node@v4
        with:
          node-version: ${{ env.NODE_VERSION }}
          cache: 'npm'

      - name: 📦 Install dependencies
        run: |
          npm ci --prefer-offline --no-audit --no-fund --silent

      - name: 🧪 Run tests to produce coverage
        if: steps.token.outputs.present == 'true'
        run: |
          npm run test:ci || npm run test:coverage || npm run test:fast

      - name: 🔎 Check coverage artifact exists
        if: steps.token.outputs.present == 'true'
        run: |
          if [ ! -f coverage/lcov.info ]; then
            echo "LCOV not found; listing coverage directory:" && ls -la coverage || true
            echo "::warning::No LCOV file found at coverage/lcov.info"
          else
            echo "Found LCOV at coverage/lcov.info"
          fi

      - name: 🔎 Ensure Sonar project exists and detect default branch
        id: ensure_project
        if: ${{ steps.token.outputs.present == 'true' }}
        env:
          SONAR_TOKEN: ${{ secrets.SONAR_TOKEN }}
        run: |
          set -euo pipefail
          ORG="${{ env.SONAR_ORG }}"
          KEY="${{ env.SONAR_PROJECT_KEY }}"
          BASE="https://sonarcloud.io"
          auth() { curl -sS -u "$SONAR_TOKEN:" "$@"; }
          echo "Checking if project $KEY exists in org $ORG..."
          if ! auth "$BASE/api/projects/search?projects=$KEY&organization=$ORG" | grep -q "\"key\":\"$KEY\""; then
            echo "Project not found. Attempting to create..."
            if auth -X POST "$BASE/api/projects/create" \
              -d "name=Premium Weather App (CI)" \
              -d "project=$KEY" \
              -d "organization=$ORG" \
              -d "visibility=public" >/dev/null; then
              echo "project_exists=true" >> "$GITHUB_OUTPUT"
              echo "Project created."
            else
              echo "::notice::Unable to create SonarCloud project (insufficient permissions or org mismatch). Skipping analysis."
              echo "project_exists=false" >> "$GITHUB_OUTPUT"
              # still proceed to write needs_bootstrap=false to satisfy subsequent conditionals
              echo "needs_bootstrap=false" >> "$GITHUB_OUTPUT"
              exit 0
            fi
          else
            echo "project_exists=true" >> "$GITHUB_OUTPUT"
            echo "Project exists."
          fi

          echo "Checking branches to determine if default branch exists..."
          # If branches list is empty or there is no isMain=true, mark bootstrap required
          BRANCHES_JSON=$(auth "$BASE/api/project_branches/list?project=$KEY" || true)
          if echo "$BRANCHES_JSON" | grep -q '"isMain":true'; then
            echo "needs_bootstrap=false" >> "$GITHUB_OUTPUT"
            echo "Default branch already present."
          else
            echo "needs_bootstrap=true" >> "$GITHUB_OUTPUT"
            echo "No default branch yet — bootstrap analysis required."
          fi

      - name: 🔰 Bootstrap default branch on Sonar (main)
        if: ${{ steps.token.outputs.present == 'true' && steps.ensure_project.outputs.project_exists == 'true' && steps.ensure_project.outputs.needs_bootstrap == 'true' }}
        uses: SonarSource/sonarcloud-github-action@v2
        env:
          SONAR_TOKEN: ${{ secrets.SONAR_TOKEN }}
          GITHUB_TOKEN: ${{ secrets.GITHUB_TOKEN }}
        with:
          args: >-
            -Dsonar.projectKey=${{ env.SONAR_PROJECT_KEY }}
            -Dsonar.organization=${{ env.SONAR_ORG }}
            -Dsonar.branch.name=main
            -Dsonar.javascript.lcov.reportPaths=coverage/lcov.info
            -Dsonar.typescript.lcov.reportPaths=coverage/lcov.info

      - name: 🔎 SonarCloud Scan
        if: ${{ steps.token.outputs.present == 'true' && steps.ensure_project.outputs.project_exists == 'true' }}
<<<<<<< HEAD
=======
        # Don't fail main pushes if Sonar has a transient or permission error
        continue-on-error: ${{ github.event_name == 'push' }}
>>>>>>> 89307dc0
        uses: SonarSource/sonarcloud-github-action@v2
        env:
          SONAR_TOKEN: ${{ secrets.SONAR_TOKEN }}
          GITHUB_TOKEN: ${{ secrets.GITHUB_TOKEN }}
        with:
          args: >-
            -Dsonar.projectKey=${{ env.SONAR_PROJECT_KEY }}
            -Dsonar.organization=${{ env.SONAR_ORG }}
            -Dsonar.javascript.lcov.reportPaths=coverage/lcov.info
            -Dsonar.typescript.lcov.reportPaths=coverage/lcov.info

      - name: 💤 Sonar skipped summary
        if: steps.token.outputs.present != 'true'
        run: |
          echo "## 💤 SonarCloud Skipped" >> $GITHUB_STEP_SUMMARY
          echo "Reason: SONAR_TOKEN not configured in repository secrets." >> $GITHUB_STEP_SUMMARY

      - name: 💤 Sonar project missing summary
        if: ${{ steps.token.outputs.present == 'true' && steps.ensure_project.outputs.project_exists != 'true' }}
        run: |
          echo "## 💤 SonarCloud Skipped" >> $GITHUB_STEP_SUMMARY
          echo "Reason: SonarCloud project '${{ env.SONAR_PROJECT_KEY }}' in org '${{ env.SONAR_ORG }}' doesn't exist and couldn't be auto-created with the provided token." >> $GITHUB_STEP_SUMMARY
  # Note: Ensure SonarCloud Automatic Analysis is disabled for this project to avoid conflicts.<|MERGE_RESOLUTION|>--- conflicted
+++ resolved
@@ -126,11 +126,8 @@
 
       - name: 🔎 SonarCloud Scan
         if: ${{ steps.token.outputs.present == 'true' && steps.ensure_project.outputs.project_exists == 'true' }}
-<<<<<<< HEAD
-=======
         # Don't fail main pushes if Sonar has a transient or permission error
         continue-on-error: ${{ github.event_name == 'push' }}
->>>>>>> 89307dc0
         uses: SonarSource/sonarcloud-github-action@v2
         env:
           SONAR_TOKEN: ${{ secrets.SONAR_TOKEN }}
