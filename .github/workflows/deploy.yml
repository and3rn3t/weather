name: ⚡ Ultra-Fast Deploy

on:
  push:
    branches: [main]
  pull_request:
    branches: [main]
  workflow_dispatch:
    inputs:
      skip_quality:
        description: 'Skip quality checks for emergency deploys'
        required: false
        default: false
        type: boolean

permissions:
  contents: read
  deployments: write
  pull-requests: write

env:
  NODE_VERSION: '22'
  # Ultra-fast npm settings
  NPM_CONFIG_PREFER_OFFLINE: true
  NPM_CONFIG_NO_AUDIT: true
  NPM_CONFIG_NO_FUND: true
  NPM_CONFIG_PROGRESS: false
  NPM_CONFIG_LOGLEVEL: error
  # Vite optimizations
  VITE_CJS_IGNORE_WARNING: true
  NODE_OPTIONS: '--max-old-space-size=4096'

jobs:
  ultra-deploy:
    name: ⚡ Ultra Deploy
    runs-on: ubuntu-latest
    timeout-minutes: 6

    steps:
      - name: ⚡ Checkout (shallow)
        uses: actions/checkout@v4
        with:
          fetch-depth: 1 # Minimal checkout

      - name: ⚡ Setup Node.js + Cache
        uses: actions/setup-node@v4
        with:
          node-version: ${{ env.NODE_VERSION }}
          cache: 'npm'

      - name: ⚡ Restore build cache
        uses: actions/cache@v4
        with:
          path: |
            node_modules/.vite
            dist
          key: build-${{ runner.os }}-${{ hashFiles('**/package-lock.json', 'src/**/*', 'vite.config.ts') }}
          restore-keys: |
            build-${{ runner.os }}-

      - name: ⚡ Install dependencies (turbo mode)
        run: |
          npm ci --prefer-offline --no-audit --no-fund --silent

      - name: ⚡ Fast quality check
        if: ${{ !inputs.skip_quality }}
        run: |
          # Run essential checks (non-blocking for speed)
          npm run lint --silent || echo "⚠️ Lint warnings (non-blocking)"
        continue-on-error: true
        timeout-minutes: 1

      - name: ⚡ Turbo build
        run: |
          # Ultra-fast build without TypeScript compilation check
          npm run build:ultra

<<<<<<< HEAD
      - name: Download build artifacts
        uses: actions/download-artifact@v5
=======
      - name: ⚡ Deploy to Cloudflare Pages
        uses: cloudflare/wrangler-action@v3
>>>>>>> b36a77b2
        with:
          apiToken: ${{ secrets.CLOUDFLARE_API_TOKEN }}
          accountId: ${{ secrets.CLOUDFLARE_ACCOUNT_ID }}
          command: pages deploy dist --project-name=premium-weather-app --branch=${{ github.ref_name }}

      - name: ⚡ Success notification
        if: success()
        run: |
          echo "## ⚡ Ultra-Fast Deploy Complete!" >> $GITHUB_STEP_SUMMARY
          echo "**⏱️ Total time: <2 minutes**" >> $GITHUB_STEP_SUMMARY
          if [ "${{ github.ref_name }}" = "main" ]; then
            echo "🚀 **Production**: https://weather.andernet.dev" >> $GITHUB_STEP_SUMMARY
            echo "🔗 **Cloudflare**: https://premium-weather-app.pages.dev" >> $GITHUB_STEP_SUMMARY
          else
            echo "🧪 **Development**: https://weather-dev.andernet.dev" >> $GITHUB_STEP_SUMMARY
            echo "🔗 **Cloudflare**: https://${{ github.ref_name }}.premium-weather-app.pages.dev" >> $GITHUB_STEP_SUMMARY
          fi<|MERGE_RESOLUTION|>--- conflicted
+++ resolved
@@ -75,13 +75,8 @@
           # Ultra-fast build without TypeScript compilation check
           npm run build:ultra
 
-<<<<<<< HEAD
       - name: Download build artifacts
         uses: actions/download-artifact@v5
-=======
-      - name: ⚡ Deploy to Cloudflare Pages
-        uses: cloudflare/wrangler-action@v3
->>>>>>> b36a77b2
         with:
           apiToken: ${{ secrets.CLOUDFLARE_API_TOKEN }}
           accountId: ${{ secrets.CLOUDFLARE_ACCOUNT_ID }}
